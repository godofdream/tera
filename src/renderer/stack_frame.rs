use std::borrow::Cow;
use std::collections::HashMap;

use serde_json::Value;

use crate::context::dotted_pointer;
use crate::renderer::for_loop::ForLoop;
use crate::template::Template;

pub type Val<'a> = Cow<'a, Value>;
pub type FrameContext<'a> = HashMap<&'a str, Val<'a>>;

/// Gets a value within a value by pointer, keeping lifetime
#[inline]
pub fn value_by_pointer<'a>(pointer: &str, val: &Val<'a>) -> Option<Val<'a>> {
    match *val {
<<<<<<< HEAD
        Cow::Borrowed(r) => dotted_pointer(&r, pointer).map(|found| Cow::Borrowed(found)),
        Cow::Owned(ref r) => dotted_pointer(&r, pointer).map(|found| Cow::Owned(found.clone())),
=======
        Cow::Borrowed(r) => r.pointer(&get_json_pointer(pointer)).map(Cow::Borrowed),
        Cow::Owned(ref r) => {
            r.pointer(&get_json_pointer(pointer)).map(|found| Cow::Owned(found.clone()))
        }
>>>>>>> 0311ef5f
    }
}

/// Enumerates the types of stack frames
#[derive(Clone, Copy, Debug, PartialEq)]
pub enum FrameType {
    /// Original frame
    Origin,
    /// New frame for macro call
    Macro,
    /// New frame for for loop
    ForLoop,
    /// Include template
    Include,
}

/// Entry in the stack frame
#[derive(Debug)]
pub struct StackFrame<'a> {
    /// Type of stack frame
    pub kind: FrameType,
    /// Frame name for context/debugging
    pub name: &'a str,
    /// Assigned value (via {% set ... %}, {% for ... %}, {% namespace::macro(a=a, b=b) %})
    ///
    /// - {% set ... %} adds to current frame_context
    /// - {% for ... %} builds frame_context before iteration
    /// - {% namespace::macro(a=a, b=b)} builds frame_context before invocation
    context: FrameContext<'a>,
    /// Active template for frame
    pub active_template: &'a Template,
    /// `ForLoop` if frame is for a for loop
    pub for_loop: Option<ForLoop<'a>>,
    /// Macro namespace if MacroFrame
    pub macro_namespace: Option<&'a str>,
}

impl<'a> StackFrame<'a> {
    pub fn new(kind: FrameType, name: &'a str, tpl: &'a Template) -> Self {
        StackFrame {
            kind,
            name,
            context: FrameContext::new(),
            active_template: tpl,
            for_loop: None,
            macro_namespace: None,
        }
    }

    pub fn new_for_loop(name: &'a str, tpl: &'a Template, for_loop: ForLoop<'a>) -> Self {
        StackFrame {
            kind: FrameType::ForLoop,
            name,
            context: FrameContext::new(),
            active_template: tpl,
            for_loop: Some(for_loop),
            macro_namespace: None,
        }
    }

    pub fn new_macro(
        name: &'a str,
        tpl: &'a Template,
        macro_namespace: &'a str,
        context: FrameContext<'a>,
    ) -> Self {
        StackFrame {
            kind: FrameType::Macro,
            name,
            context,
            active_template: tpl,
            for_loop: None,
            macro_namespace: Some(macro_namespace),
        }
    }

    pub fn new_include(name: &'a str, tpl: &'a Template) -> Self {
        StackFrame {
            kind: FrameType::Include,
            name,
            context: FrameContext::new(),
            active_template: tpl,
            for_loop: None,
            macro_namespace: None,
        }
    }

    /// Finds a value in the stack frame.
    /// Looks first in `frame_context`, then compares to for_loop key_name and value_name.
    pub fn find_value(&self, key: &str) -> Option<Val<'a>> {
        self.find_value_in_frame(key).or_else(|| self.find_value_in_for_loop(key))
    }

    /// Finds a value in `frame_context`.
    pub fn find_value_in_frame(&self, key: &str) -> Option<Val<'a>> {
        if let Some(dot) = key.find('.') {
            if dot < key.len() + 1 {
                if let Some(found_value) =
                    self.context.get(&key[0..dot]).map(|v| value_by_pointer(&key[dot + 1..], v))
                {
                    return found_value;
                }
            }
        } else if let Some(found) = self.context.get(key) {
            return Some(found.clone());
        }

        None
    }
    /// Finds a value in the `for_loop` if there is one
    pub fn find_value_in_for_loop(&self, key: &str) -> Option<Val<'a>> {
        if let Some(ref for_loop) = self.for_loop {
            // 1st case: the variable is the key of a KeyValue for loop
            if for_loop.is_key(key) {
                return Some(Cow::Owned(Value::String(for_loop.get_current_key())));
            }

            let (real_key, tail) = if let Some(tail_pos) = key.find('.') {
                (&key[..tail_pos], &key[tail_pos + 1..])
            } else {
                (key, "")
            };

            // 2nd case: one of Tera loop built-in variable
            if real_key == "loop" {
                match tail {
                    "index" => {
                        return Some(Cow::Owned(Value::Number((for_loop.current + 1).into())));
                    }
                    "index0" => {
                        return Some(Cow::Owned(Value::Number(for_loop.current.into())));
                    }
                    "first" => {
                        return Some(Cow::Owned(Value::Bool(for_loop.current == 0)));
                    }
                    "last" => {
                        return Some(Cow::Owned(Value::Bool(
                            for_loop.current == for_loop.len() - 1,
                        )));
                    }
                    _ => return None,
                };
            }

            // Last case: the variable is/starts with the value name of the for loop
            // The `set` case will have been taken into account before
            let v = for_loop.get_current_value();
            // Exact match to the loop value and no tail
            if key == for_loop.value_name {
                return Some(v);
            }

            if real_key == for_loop.value_name && !tail.is_empty() {
                return value_by_pointer(tail, &v);
            }
        }

        None
    }

    /// Insert a value in the context
    pub fn insert(&mut self, key: &'a str, value: Val<'a>) {
        self.context.insert(key, value);
    }

    /// Context is cleared on each loop
    pub fn clear_context(&mut self) {
        if self.for_loop.is_some() {
            self.context.clear();
        }
    }

    pub fn context_owned(&self) -> HashMap<String, Value> {
        let mut context = HashMap::new();

        for (key, val) in &self.context {
            context.insert((*key).to_string(), val.clone().into_owned());
        }

        context
    }
}<|MERGE_RESOLUTION|>--- conflicted
+++ resolved
@@ -14,15 +14,8 @@
 #[inline]
 pub fn value_by_pointer<'a>(pointer: &str, val: &Val<'a>) -> Option<Val<'a>> {
     match *val {
-<<<<<<< HEAD
-        Cow::Borrowed(r) => dotted_pointer(&r, pointer).map(|found| Cow::Borrowed(found)),
-        Cow::Owned(ref r) => dotted_pointer(&r, pointer).map(|found| Cow::Owned(found.clone())),
-=======
-        Cow::Borrowed(r) => r.pointer(&get_json_pointer(pointer)).map(Cow::Borrowed),
-        Cow::Owned(ref r) => {
-            r.pointer(&get_json_pointer(pointer)).map(|found| Cow::Owned(found.clone()))
-        }
->>>>>>> 0311ef5f
+        Cow::Borrowed(r) => dotted_pointer(r, pointer).map(Cow::Borrowed),
+        Cow::Owned(ref r) => dotted_pointer(r, pointer).map(|found| Cow::Owned(found.clone())),
     }
 }
 
